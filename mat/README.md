--- conflicted
+++ resolved
@@ -245,7 +245,6 @@
 of rows of the original mat, and the number of columns is equal to 1.
 
 
-<<<<<<< HEAD
 #### func (m *Mat) Cols
 
 ```go
@@ -267,8 +266,6 @@
 ```
 
 
-=======
->>>>>>> 8b735382
 #### func (m *Mat) Concat
 
 ```go
